# Utils functions for loading the data
import torch
import numpy as np
import random
import h5py
import os
import re
from torch.optim.lr_scheduler import _LRScheduler


def getOneHot(Seqs, L_max=False, padding_value=0):
    """
    One hot encode in a torch tensor a sequence of DNA. Pad with 0 if necessary til L_max is reached.
    Args:
         Seqs: (list) of all sequences to one hot encode. If only one seq, use list as well.
         L_max: (int) Maximum length of sequence that Model can take.
         padding_value: (int or float) Value to pad with. (default: 0)

    Returns:
         X_OneHot: (torch.tensor) sequence one hot encoded with shape (n_sequences, nt, length_sequnce)
    """

    # Define nucleotide to vector
    letter2vector = {
        "A": np.array([1.0, 0.0, 0.0, 0.0]),
        "C": np.array([0.0, 1.0, 0.0, 0.0]),
        "G": np.array([0.0, 0.0, 1.0, 0.0]),
        "T": np.array([0.0, 0.0, 0.0, 1.0]),
        "N": np.array([0.0, 0.0, 0.0, 0.0]),
    }

    if not L_max and type(Seqs) != list:
        x = np.array([letter2vector[s] for s in Seqs])

        x = torch.from_numpy(x)

        return x

    # get On Hot Encoding
    X_OneHot = []
    for seq in Seqs:
        seq = seq.upper()

        x = np.array([letter2vector[s] for s in seq])
        pw = (L_max - x.shape[0]) / 2
        PW = [int(np.ceil(pw)), int(np.floor(pw))]
        X_OneHot.append(np.pad(x, [PW, [0, 0]], constant_values=padding_value))
    X_OneHot = np.array(X_OneHot)

    return X_OneHot


class pad_collate:
    """
    Transforms the data padded in the center in to padding in the left and
        padding in the right. It returns, mid, left, and right padding randomly from samples in batch.
    Args:
        batch: (torch.tensor) Samples torch matrix with shape (batch, voc_length, seq_len)
        L_max: (int) max length of the sequence to be padded
        adaptor_5: (str) If not False, sequence to pad in the left, right folowed by the sequence.
        adaptor_3: (str) If not False, sequence to pad in the right, right after to the sequence.

    """

    def __init__(
        self, L_max=600, adaptor_5=False, adaptor_3=False, alternative_padding=True
    ):
        self.L_max = L_max

        self.adaptor_3 = adaptor_3
        self.adaptor_5 = adaptor_5
        self.L_max = L_max
        self.alternative_padding = alternative_padding

        if self.adaptor_3 is not False:
            self.adaptor_3 = getOneHot(adaptor_3)

        if self.adaptor_5 is not False:
            self.adaptor_5 = getOneHot(adaptor_5)

    def __call__(self, batch):
        """
        Transforms the data padded in the center in to padding in the left and
            padding in the right. It returns, mid, left, and right padding randomly from samples in batch.
        Args:
            batch: (torch.tensor) Samples torch matrix with shape (batch, voc_length, seq_len)
            L_max: (int) max length of the sequence to be padded
            adaptor_5: (str) If not False, sequence to pad in the left, right folowed by the sequence.
            adaptor_3: (str) If not False, sequence to pad in the right, right after to the sequence.

        """

        # Adaptor_3 Acgact
        # adaptor_5 agtgat

        # Input: list of tuples

        (xx, yy) = zip(*batch)

        # loop through the samples within the batch

        # Only change sequence or padding if any of these are true, otherwise just left
        ### the encoding as it is
        diff_padding = []

        for mini_batch in xx:
            for _, sample in enumerate(mini_batch):

                # compute the length
                len_sample = int(sample.sum())
                
                start_len = int(np.ceil((sample.shape[0] - len_sample) / 2))
                end_len = start_len + len_sample
                
                seq = sample[start_len:end_len, :]

                ##add adaptors if relevant
                if self.adaptor_3 is not False:
                    if (len_sample + self.adaptor_3.shape[0]) <= self.L_max:
                        len_sample += self.adaptor_3.shape[0]
                        seq = np.concatenate((seq, self.adaptor_3), 0)
                        
                if self.adaptor_5 is not False:
                    if (len_sample + self.adaptor_5.shape[0]) <= self.L_max:
                        len_sample += self.adaptor_5.shape[0]
                        seq = np.concatenate((self.adaptor_5, seq), 0)
                        
                if self.alternative_padding:

                    # Select a random start where sequence should be placed within an empty matrix
                    total_padding = self.L_max - len_sample

                    padding_left = random.randint(0, total_padding)
                    padding_right = self.L_max - len_sample - padding_left

                    PW = [padding_left, padding_right]

                else:  # If not alternative padding just put the sequence in the center
                    pw = (self.L_max - len_sample) / 2
                    PW = [int(np.ceil(pw)), int(np.floor(pw))]

                diff_padding.append(np.pad(seq, [PW, [0, 0]]))

        xx = torch.Tensor(np.stack(diff_padding, axis=0))
        yy = torch.Tensor(np.concatenate(list(yy), axis=0)).unsqueeze(1)

        return [xx, yy]


class shuffle_batch_sampler(torch.utils.data.sampler.BatchSampler):
    """Wraps another sampler to yield a mini-batch of indices.
    The `ShuffleBatchSampler` adds `shuffle` on top of `torch.utils.data.sampler.BatchSampler`.
    Args:
        sampler (Sampler): Base sampler.
        batch_size (int): Size of mini-batch.
        drop_last (bool): If ``True``, the sampler will drop the last batch if its size would be
            less than ``batch_size``.
        shuffle (bool, optional): If ``True``, the sampler will shuffle the batches.
    """

    def __init__(self, sampler, batch_size, drop_last, shuffle=True):
        self.shuffle = shuffle
        super().__init__(sampler, batch_size, drop_last)

    def __iter__(self):
        # NOTE: This is not data
        batches = list(super().__iter__())
        if self.shuffle:
            random.shuffle(batches)
        return iter(batches)


class h5_dataset(torch.utils.data.Dataset):
    """Dataset of sequential data to train memory.
    Args:
        dataset_path (str or list): Path to HDF5 dataset file. List if multiple files
        celltype (str): Possible cell type (K562, HEPG2, hNPC) if more than one separate by "_".
                           If multiple, the order of this string will determine the order of the output labels.
        Zscore_logTPM (str): Either "Zscore" or "logTPM".

    Note:
        Arrays should have the same size of the first dimension and their type should be the
        same as desired Tensor type.
    """

    def __init__(self, path, celltype, measurement_column="Log2RPM_K562"):
        self.file_path = path
        self.dataset = None
        self.celltype = celltype
<<<<<<< HEAD
        self.Zscore_logTPM = 'Log2RPM'
=======
        self.measurement_column = measurement_column
>>>>>>> 8786e7c2
        
        # Check if multiple cell types
        self.multiple_cells = self.celltype.split("__")

    def __getitem__(self, index):

        multiple_cells = self.multiple_cells

        # Index comes in a batch as batchsampler is used

        index = np.array(index)

        sure, onehot = [], []

        for unique_file_index in np.unique(
            index[:, 1]
        ):  # If there are different files in the same batch take the correct file for each sample

            file_sure = []

            # unique_file_index - Indicates the index of the files

            file_path = self.file_path[
                unique_file_index
            ]  # Get the path of the file given the index
            index_unique_file = np.sort(
                index[(index[:, 1] == unique_file_index), 0]
            )  # Order file so it opens first one and then the other and not intercalate

            with h5py.File(file_path, "r") as file:
                onehot_ind = np.float32(
                    file["X"]["sequence"]["OneHotEncoding"][index_unique_file, :, :]
                )

                
                onehot.extend(list(onehot_ind))

                for _, cell in enumerate(multiple_cells):

                    replicates_cells = re.split(
                        r"(?<=T[1-9])_", cell
                    )  # If there are multiple replicates, split the ID but then average the score

                    if len(replicates_cells) > 1:
                        sure_it = []
                        for rep in replicates_cells:
                            sure_it.append(
                                np.float32(
                                    file["Y"][f"{self.measurement_column}"][
                                        index_unique_file
                                    ]
                                )
                            )
                        sure_it = np.mean(np.array(sure_it), axis=0)

                    else:

                        if any(
                            cell in s for s in file["Y"].keys()
                        ):  # check if inded this dataset has the cellline we are looking for

                            sure_it = np.float32(
                                file["Y"][f"{self.measurement_column}"][
                                    index_unique_file
                                ]
                            )

                        else:
                            raise ValueError(
                                f"From multiple cell lines, the following one was not present in the dataset {cell}"
                                )

                    file_sure.append(sure_it)

            sure.append(np.array(file_sure))

        sure = np.concatenate(sure, axis=1)
        sure = np.transpose(sure)

        return onehot, sure

    def __len__(self):
        multiple_cells = self.multiple_cells[0]

        replicate_cell = re.split(r"(?<=T[1-9])_", multiple_cells)[
            0
        ]  # If there are multiple replicates, split the ID but then average the score

        if type(self.file_path) == list:  # If true more than one file
            dataset_len = 0

            for file in self.file_path:
                with h5py.File(file, "r") as file:
                    dataset_len += len(
                        file["Y"][f"{self.measurement_column}"]
                    )

        else:
            with h5py.File(os.path.join(self.file_path), "r") as file:
                dataset_len = len(file["Y"][f"{self.measurement_column}"])

        return dataset_len


class gradual_warmup_scheduler(_LRScheduler):
    """Gradually warm-up(increasing) learning rate in optimizer.
    Proposed in 'Accurate, Large Minibatch SGD: Training ImageNet in 1 Hour'.
    Args:
        optimizer (Optimizer): Wrapped optimizer.
        multiplier: target learning rate = base lr * multiplier if multiplier > 1.0. if multiplier = 1.0, lr starts from 0 and ends up with the base_lr.
        total_epoch: target learning rate is reached at total_epoch, gradually
        after_scheduler: after target_epoch, use this scheduler(eg. ReduceLROnPlateau)
    """

    def __init__(self, optimizer, multiplier, total_epoch, after_scheduler=None):
        self.multiplier = multiplier
        if self.multiplier < 1.0:
            raise ValueError("multiplier should be greater thant or equal to 1.")
        self.total_epoch = total_epoch
        self.after_scheduler = after_scheduler
        self.finished = False
        super(gradual_warmup_scheduler, self).__init__(optimizer)

    def get_lr(self):
        if self.last_epoch > self.total_epoch:
            if self.after_scheduler:
                if not self.finished:
                    self.after_scheduler.base_lrs = [
                        base_lr * self.multiplier for base_lr in self.base_lrs
                    ]
                    self.finished = True
                return self.after_scheduler.get_last_lr()
            return [base_lr * self.multiplier for base_lr in self.base_lrs]

        if self.multiplier == 1.0:
            return [
                base_lr * (float(self.last_epoch) / self.total_epoch)
                for base_lr in self.base_lrs
            ]
        else:
            return [
                base_lr
                * ((self.multiplier - 1.0) * self.last_epoch / self.total_epoch + 1.0)
                for base_lr in self.base_lrs
            ]

    def step(self, epoch=None, metrics=None):
        if self.finished and self.after_scheduler:
            if epoch is None:
                self.after_scheduler.step(None)
            else:
                self.after_scheduler.step(epoch - self.total_epoch)
            self._last_lr = self.after_scheduler.get_last_lr()
        else:
            return super(gradual_warmup_scheduler, self).step(epoch)<|MERGE_RESOLUTION|>--- conflicted
+++ resolved
@@ -183,15 +183,11 @@
         same as desired Tensor type.
     """
 
-    def __init__(self, path, celltype, measurement_column="Log2RPM_K562"):
+    def __init__(self, path, celltype):
         self.file_path = path
         self.dataset = None
         self.celltype = celltype
-<<<<<<< HEAD
         self.Zscore_logTPM = 'Log2RPM'
-=======
-        self.measurement_column = measurement_column
->>>>>>> 8786e7c2
         
         # Check if multiple cell types
         self.multiple_cells = self.celltype.split("__")
