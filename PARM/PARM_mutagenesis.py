--- conflicted
+++ resolved
@@ -1528,16 +1528,6 @@
 
 
 def plot_logo(
-<<<<<<< HEAD
-    matrix: np.array,
-    ax_name: matplotlib.axis,
-    ylabel: str,
-    colors_base: int = False,
-    highlight_position: int = False,
-    fontsize: str = "medium",
-    max_lim: int = False,
-    min_lim: int = False,
-=======
     matrix : np.array,
     ax_name : matplotlib.axis,
     ylabel : str,
@@ -1545,7 +1535,6 @@
     highlight_position : int = False,
     fontsize : str = "medium",
     attribution_range : list = None
->>>>>>> ea33dd3d
 ):
     """
     Make plot given axis of DNA sequence importance. This plots the logo of the sequence.
