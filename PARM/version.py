# Writing the version in a separated file to make it easier to access.
# Thanks again Ryan Wick for the inspiring way of coding
# https://github.com/rrwick/Trycycler/tree/main/trycycler
<<<<<<< HEAD
__version__ = '0.0.4'
=======

__version__ = '0.0.3'
>>>>>>> d488e6c5
<|MERGE_RESOLUTION|>--- conflicted
+++ resolved
@@ -1,9 +1,4 @@
 # Writing the version in a separated file to make it easier to access.
 # Thanks again Ryan Wick for the inspiring way of coding
 # https://github.com/rrwick/Trycycler/tree/main/trycycler
-<<<<<<< HEAD
-__version__ = '0.0.4'
-=======
-
-__version__ = '0.0.3'
->>>>>>> d488e6c5
+__version__ = '0.0.4'