# Writing the version in a separated file to make it easier to access.
# Thanks again Ryan Wick for the inspiring way of coding
# https://github.com/rrwick/Trycycler/tree/main/trycycler
<<<<<<< HEAD
__version__ = '0.0.3'
=======
__version__ = '0.0.2'
>>>>>>> 128af2bb
<|MERGE_RESOLUTION|>--- conflicted
+++ resolved
@@ -1,8 +1,5 @@
 # Writing the version in a separated file to make it easier to access.
 # Thanks again Ryan Wick for the inspiring way of coding
 # https://github.com/rrwick/Trycycler/tree/main/trycycler
-<<<<<<< HEAD
-__version__ = '0.0.3'
-=======
-__version__ = '0.0.2'
->>>>>>> 128af2bb
+
+__version__ = '0.0.3'